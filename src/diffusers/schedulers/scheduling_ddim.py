--- conflicted
+++ resolved
@@ -26,6 +26,8 @@
         beta_start=0.0001,
         beta_end=0.02,
         beta_schedule="linear",
+        trained_betas=None,
+        timestep_values=None,
         clip_predicted_image=True,
         tensor_format="np",
     ):
@@ -37,10 +39,7 @@
             beta_schedule=beta_schedule,
         )
         self.timesteps = int(timesteps)
-<<<<<<< HEAD
         self.timestep_values = timestep_values  # save the fixed timestep values for BDDM
-=======
->>>>>>> 61dc11c7
         self.clip_image = clip_predicted_image
 
         if beta_schedule == "linear":
